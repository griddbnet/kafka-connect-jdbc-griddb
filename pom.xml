--- conflicted
+++ resolved
@@ -163,7 +163,7 @@
             </plugin>
             <plugin>
                 <groupId>io.confluent</groupId>
-                <version>0.10.0</version>
+                <version>${kafka.connect.maven.plugin.version}</version>
                 <artifactId>kafka-connect-maven-plugin</artifactId>
                 <executions>
                     <execution>
@@ -172,7 +172,7 @@
                         </goals>
                         <configuration>
                             <title>Kafka Connect JDBC</title>
-                            <documentationUrl>https://docs.confluent.io/current/connect/connect-jdbc/docs/index.html</documentationUrl>
+                            <documentationUrl>https://docs.confluent.io/${project.version}/connect/connect-jdbc/docs/index.html</documentationUrl>
                             <description>
                                 The JDBC source connector allows you to import data from any relational database with a JDBC driver into Kafka topics. By using JDBC, this connector can support a wide variety of databases without requiring custom code for each one.
 
@@ -226,83 +226,6 @@
                 </executions>
             </plugin>
             <plugin>
-<<<<<<< HEAD
-=======
-                <groupId>org.apache.maven.plugins</groupId>
-                <artifactId>maven-compiler-plugin</artifactId>
-                <version>2.5.1</version>
-                <inherited>true</inherited>
-                <configuration>
-                    <source>1.7</source>
-                    <target>1.7</target>
-                </configuration>
-            </plugin>
-            <plugin>
-                <groupId>io.confluent</groupId>
-                <version>${kafka.connect.maven.plugin.version}</version>
-                <artifactId>kafka-connect-maven-plugin</artifactId>
-                <executions>
-                    <execution>
-                        <goals>
-                            <goal>kafka-connect</goal>
-                        </goals>
-                        <configuration>
-                            <title>Kafka Connect JDBC</title>
-                            <documentationUrl>https://docs.confluent.io/${project.version}/connect/connect-jdbc/docs/index.html</documentationUrl>
-                            <description>
-                                The JDBC source connector allows you to import data from any relational database with a JDBC driver into Kafka topics. By using JDBC, this connector can support a wide variety of databases without requiring custom code for each one.
-
-                                Data is loaded by periodically executing a SQL query and creating an output record for each row in the result set. By default, all tables in a database are copied, each to its own output topic. The database is monitored for new or deleted tables and adapts automatically. When copying data from a table, the connector can load only new or modified rows by specifying which columns should be used to detect new or modified data.
-
-                                The JDBC sink connector allows you to export data from Kafka topics to any relational database with a JDBC driver. By using JDBC, this connector can support a wide variety of databases without requiring a dedicated connector for each one. The connector polls data from Kafka to write to the database based on the topics subscription. It is possible to achieve idempotent writes with upserts. Auto-creation of tables, and limited auto-evolution is also supported.
-                            </description>
-                            <logo>logos/jdbc.jpg</logo>
-
-                            <supportProviderName>Confluent, Inc.</supportProviderName>
-                            <supportSummary>Confluent supports the JDBC sink and source connectors alongside community members as part of its Confluent Platform open source offering.</supportSummary>
-                            <supportUrl>https://docs.confluent.io/current/</supportUrl>
-                            <supportLogo>logos/confluent.png</supportLogo>
-
-                            <ownerUsername>confluentinc</ownerUsername>
-                            <ownerType>organization</ownerType>
-                            <ownerName>Confluent, Inc.</ownerName>
-                            <ownerUrl>https://confluent.io/</ownerUrl>
-                            <ownerLogo>logos/confluent.png</ownerLogo>
-
-                            <dockerNamespace>confluentinc</dockerNamespace>
-                            <dockerName>cp-kafka-connect</dockerName>
-                            <dockerTag>${project.version}</dockerTag>
-
-                            <componentTypes>
-                                <componentType>sink</componentType>
-                                <componentType>source</componentType>
-                            </componentTypes>
-
-                            <tags>
-                                <tag>jdbc</tag>
-                                <tag>database</tag>
-                                <tag>dbms</tag>
-                                <tag>rdbms</tag>
-                                <tag>sql</tag>
-                                <tag>mysql</tag>
-                                <tag>postgresql</tag>
-                                <tag>oracle</tag>
-                                <tag>sql server</tag>
-                                <tag>db2</tag>
-                                <tag>sybase</tag>
-                                <tag>vertica</tag>
-                                <tag>sap hana</tag>
-                                <tag>derby</tag>
-                                <tag>sqlite</tag>
-                            </tags>
-
-                            <confluentControlCenterIntegration>true</confluentControlCenterIntegration>
-                        </configuration>
-                    </execution>
-                </executions>
-            </plugin>
-            <plugin>
->>>>>>> e74ce906
                 <artifactId>maven-assembly-plugin</artifactId>
                 <configuration>
                     <descriptors>
